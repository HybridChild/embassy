use core::future::poll_fn;
use core::marker::PhantomData;
use core::slice;
use core::sync::atomic::{AtomicBool, AtomicU8, Ordering};
use core::task::Poll;

use embassy_embedded_hal::SetConfig;
use embassy_hal_internal::atomic_ring_buffer::RingBuffer;
use embassy_hal_internal::{into_ref, Peripheral};
use embassy_sync::waitqueue::AtomicWaker;

#[cfg(not(any(usart_v1, usart_v2)))]
use super::DePin;
use super::{
    clear_interrupt_flags, configure, rdr, reconfigure, sr, tdr, Config, ConfigError, CtsPin, Error, Info, Instance,
    Regs, RtsPin, RxPin, TxPin,
};
use crate::gpio::AFType;
use crate::interrupt::typelevel::Interrupt as _;
use crate::interrupt::{self, InterruptExt};
use crate::time::Hertz;

/// Interrupt handler.
pub struct InterruptHandler<T: Instance> {
    _phantom: PhantomData<T>,
}

impl<T: Instance> interrupt::typelevel::Handler<T::Interrupt> for InterruptHandler<T> {
    unsafe fn on_interrupt() {
        on_interrupt(T::info().regs, T::buffered_state())
    }
}

unsafe fn on_interrupt(r: Regs, state: &'static State) {
    // RX
    let sr_val = sr(r).read();
    // On v1 & v2, reading DR clears the rxne, error and idle interrupt
    // flags. Keep this close to the SR read to reduce the chance of a
    // flag being set in-between.
    let dr = if sr_val.rxne() || cfg!(any(usart_v1, usart_v2)) && (sr_val.ore() || sr_val.idle()) {
        Some(rdr(r).read_volatile())
    } else {
        None
    };
    clear_interrupt_flags(r, sr_val);

    if sr_val.pe() {
        warn!("Parity error");
    }
    if sr_val.fe() {
        warn!("Framing error");
    }
    if sr_val.ne() {
        warn!("Noise error");
    }
    if sr_val.ore() {
        warn!("Overrun error");
    }
    if sr_val.rxne() {
        let mut rx_writer = state.rx_buf.writer();
        let buf = rx_writer.push_slice();
        if !buf.is_empty() {
            if let Some(byte) = dr {
                buf[0] = byte;
                rx_writer.push_done(1);
            }
        } else {
            // FIXME: Should we disable any further RX interrupts when the buffer becomes full.
        }

        if !state.rx_buf.is_empty() {
            state.rx_waker.wake();
        }
    }

    if sr_val.idle() {
        state.rx_waker.wake();
    }

    // With `usart_v4` hardware FIFO is enabled and Transmission complete (TC)
    // indicates that all bytes are pushed out from the FIFO.
    // For other usart variants it shows that last byte from the buffer was just sent.
    if sr_val.tc() {
        // For others it is cleared above with `clear_interrupt_flags`.
        #[cfg(any(usart_v1, usart_v2))]
        sr(r).modify(|w| w.set_tc(false));

        r.cr1().modify(|w| {
            w.set_tcie(false);
        });

        state.tx_done.store(true, Ordering::Release);
        state.tx_waker.wake();
    }

    // TX
    if sr(r).read().txe() {
        let mut tx_reader = state.tx_buf.reader();
        let buf = tx_reader.pop_slice();
        if !buf.is_empty() {
            r.cr1().modify(|w| {
                w.set_txeie(true);
            });

            // Enable transmission complete interrupt when last byte is going to be sent out.
            if buf.len() == 1 {
                r.cr1().modify(|w| {
                    w.set_tcie(true);
                });
            }

            tdr(r).write_volatile(buf[0].into());
            tx_reader.pop_done(1);
        } else {
            // Disable interrupt until we have something to transmit again.
            r.cr1().modify(|w| {
                w.set_txeie(false);
            });
        }
    }
}

<<<<<<< HEAD
pub(crate) struct State {
    pub(crate) rx_waker: AtomicWaker,
    pub(crate) rx_buf: RingBuffer,
    pub(crate) tx_waker: AtomicWaker,
    pub(crate) tx_buf: RingBuffer,
    pub(crate) tx_done: AtomicBool,
}

impl State {
    /// Create new state
    pub(crate) const fn new() -> Self {
=======
pub(super) struct State {
    rx_waker: AtomicWaker,
    rx_buf: RingBuffer,
    tx_waker: AtomicWaker,
    tx_buf: RingBuffer,
    tx_done: AtomicBool,
    tx_rx_refcount: AtomicU8,
}

impl State {
    pub(super) const fn new() -> Self {
>>>>>>> 50210e8c
        Self {
            rx_buf: RingBuffer::new(),
            tx_buf: RingBuffer::new(),
            rx_waker: AtomicWaker::new(),
            tx_waker: AtomicWaker::new(),
            tx_done: AtomicBool::new(true),
<<<<<<< HEAD
=======
            tx_rx_refcount: AtomicU8::new(0),
>>>>>>> 50210e8c
        }
    }
}

/// Bidirectional buffered UART
pub struct BufferedUart<'d> {
    rx: BufferedUartRx<'d>,
    tx: BufferedUartTx<'d>,
}

/// Tx-only buffered UART
///
/// Created with [BufferedUart::split]
pub struct BufferedUartTx<'d> {
    info: &'static Info,
    state: &'static State,
    kernel_clock: Hertz,
    _phantom: PhantomData<&'d mut ()>,
}

/// Rx-only buffered UART
///
/// Created with [BufferedUart::split]
pub struct BufferedUartRx<'d> {
    info: &'static Info,
    state: &'static State,
    kernel_clock: Hertz,
    _phantom: PhantomData<&'d mut ()>,
}

impl<'d> SetConfig for BufferedUart<'d> {
    type Config = Config;
    type ConfigError = ConfigError;

    fn set_config(&mut self, config: &Self::Config) -> Result<(), Self::ConfigError> {
        self.set_config(config)
    }
}

impl<'d> SetConfig for BufferedUartRx<'d> {
    type Config = Config;
    type ConfigError = ConfigError;

    fn set_config(&mut self, config: &Self::Config) -> Result<(), Self::ConfigError> {
        self.set_config(config)
    }
}

impl<'d> SetConfig for BufferedUartTx<'d> {
    type Config = Config;
    type ConfigError = ConfigError;

    fn set_config(&mut self, config: &Self::Config) -> Result<(), Self::ConfigError> {
        self.set_config(config)
    }
}

impl<'d> BufferedUart<'d> {
    /// Create a new bidirectional buffered UART driver
    pub fn new<T: Instance>(
        peri: impl Peripheral<P = T> + 'd,
        _irq: impl interrupt::typelevel::Binding<T::Interrupt, InterruptHandler<T>> + 'd,
        rx: impl Peripheral<P = impl RxPin<T>> + 'd,
        tx: impl Peripheral<P = impl TxPin<T>> + 'd,
        tx_buffer: &'d mut [u8],
        rx_buffer: &'d mut [u8],
        config: Config,
    ) -> Result<Self, ConfigError> {
        T::enable_and_reset();

        Self::new_inner(peri, rx, tx, tx_buffer, rx_buffer, config)
    }

    /// Create a new bidirectional buffered UART driver with request-to-send and clear-to-send pins
    pub fn new_with_rtscts<T: Instance>(
        peri: impl Peripheral<P = T> + 'd,
        _irq: impl interrupt::typelevel::Binding<T::Interrupt, InterruptHandler<T>> + 'd,
        rx: impl Peripheral<P = impl RxPin<T>> + 'd,
        tx: impl Peripheral<P = impl TxPin<T>> + 'd,
        rts: impl Peripheral<P = impl RtsPin<T>> + 'd,
        cts: impl Peripheral<P = impl CtsPin<T>> + 'd,
        tx_buffer: &'d mut [u8],
        rx_buffer: &'d mut [u8],
        config: Config,
    ) -> Result<Self, ConfigError> {
        into_ref!(cts, rts);

        T::enable_and_reset();

        rts.set_as_af(rts.af_num(), AFType::OutputPushPull);
        cts.set_as_af(cts.af_num(), AFType::Input);
        T::info().regs.cr3().write(|w| {
            w.set_rtse(true);
            w.set_ctse(true);
        });

        Self::new_inner(peri, rx, tx, tx_buffer, rx_buffer, config)
    }

    /// Create a new bidirectional buffered UART driver with a driver-enable pin
    #[cfg(not(any(usart_v1, usart_v2)))]
    pub fn new_with_de<T: Instance>(
        peri: impl Peripheral<P = T> + 'd,
        _irq: impl interrupt::typelevel::Binding<T::Interrupt, InterruptHandler<T>> + 'd,
        rx: impl Peripheral<P = impl RxPin<T>> + 'd,
        tx: impl Peripheral<P = impl TxPin<T>> + 'd,
        de: impl Peripheral<P = impl DePin<T>> + 'd,
        tx_buffer: &'d mut [u8],
        rx_buffer: &'d mut [u8],
        config: Config,
    ) -> Result<Self, ConfigError> {
        into_ref!(de);

        T::enable_and_reset();

        de.set_as_af(de.af_num(), AFType::OutputPushPull);
        T::info().regs.cr3().write(|w| {
            w.set_dem(true);
        });

        Self::new_inner(peri, rx, tx, tx_buffer, rx_buffer, config)
    }

    fn new_inner<T: Instance>(
        _peri: impl Peripheral<P = T> + 'd,
        rx: impl Peripheral<P = impl RxPin<T>> + 'd,
        tx: impl Peripheral<P = impl TxPin<T>> + 'd,
        tx_buffer: &'d mut [u8],
        rx_buffer: &'d mut [u8],
        config: Config,
    ) -> Result<Self, ConfigError> {
        into_ref!(_peri, rx, tx);

        let info = T::info();
        let state = T::buffered_state();
        let kernel_clock = T::frequency();
        let len = tx_buffer.len();
        unsafe { state.tx_buf.init(tx_buffer.as_mut_ptr(), len) };
        let len = rx_buffer.len();
        unsafe { state.rx_buf.init(rx_buffer.as_mut_ptr(), len) };

        let r = info.regs;
        rx.set_as_af(rx.af_num(), AFType::Input);
        tx.set_as_af(tx.af_num(), AFType::OutputPushPull);

        configure(info, kernel_clock, &config, true, true)?;

        r.cr1().modify(|w| {
            w.set_rxneie(true);
            w.set_idleie(true);
        });

        T::Interrupt::unpend();
        unsafe { T::Interrupt::enable() };

        state.tx_rx_refcount.store(2, Ordering::Relaxed);

        Ok(Self {
            rx: BufferedUartRx {
                info,
                state,
                kernel_clock,
                _phantom: PhantomData,
            },
            tx: BufferedUartTx {
                info,
                state,
                kernel_clock,
                _phantom: PhantomData,
            },
        })
    }

    /// Split the driver into a Tx and Rx part (useful for sending to separate tasks)
    pub fn split(self) -> (BufferedUartTx<'d>, BufferedUartRx<'d>) {
        (self.tx, self.rx)
    }

    /// Reconfigure the driver
    pub fn set_config(&mut self, config: &Config) -> Result<(), ConfigError> {
        reconfigure(self.rx.info, self.rx.kernel_clock, config)?;

        self.rx.info.regs.cr1().modify(|w| {
            w.set_rxneie(true);
            w.set_idleie(true);
        });

        Ok(())
    }
}

impl<'d> BufferedUartRx<'d> {
    async fn read(&self, buf: &mut [u8]) -> Result<usize, Error> {
        poll_fn(move |cx| {
            let state = self.state;
            let mut rx_reader = unsafe { state.rx_buf.reader() };
            let data = rx_reader.pop_slice();

            if !data.is_empty() {
                let len = data.len().min(buf.len());
                buf[..len].copy_from_slice(&data[..len]);

                let do_pend = state.rx_buf.is_full();
                rx_reader.pop_done(len);

                if do_pend {
                    self.info.interrupt.pend();
                }

                return Poll::Ready(Ok(len));
            }

            state.rx_waker.register(cx.waker());
            Poll::Pending
        })
        .await
    }

    fn blocking_read(&self, buf: &mut [u8]) -> Result<usize, Error> {
        loop {
            let state = self.state;
            let mut rx_reader = unsafe { state.rx_buf.reader() };
            let data = rx_reader.pop_slice();

            if !data.is_empty() {
                let len = data.len().min(buf.len());
                buf[..len].copy_from_slice(&data[..len]);

                let do_pend = state.rx_buf.is_full();
                rx_reader.pop_done(len);

                if do_pend {
                    self.info.interrupt.pend();
                }

                return Ok(len);
            }
        }
    }

    async fn fill_buf(&self) -> Result<&[u8], Error> {
        poll_fn(move |cx| {
            let state = self.state;
            let mut rx_reader = unsafe { state.rx_buf.reader() };
            let (p, n) = rx_reader.pop_buf();
            if n == 0 {
                state.rx_waker.register(cx.waker());
                return Poll::Pending;
            }

            let buf = unsafe { slice::from_raw_parts(p, n) };
            Poll::Ready(Ok(buf))
        })
        .await
    }

    fn consume(&self, amt: usize) {
        let state = self.state;
        let mut rx_reader = unsafe { state.rx_buf.reader() };
        let full = state.rx_buf.is_full();
        rx_reader.pop_done(amt);
        if full {
            self.info.interrupt.pend();
        }
    }

    /// Reconfigure the driver
    pub fn set_config(&mut self, config: &Config) -> Result<(), ConfigError> {
        reconfigure(self.info, self.kernel_clock, config)?;

        self.info.regs.cr1().modify(|w| {
            w.set_rxneie(true);
            w.set_idleie(true);
        });

        Ok(())
    }
}

impl<'d> BufferedUartTx<'d> {
    async fn write(&self, buf: &[u8]) -> Result<usize, Error> {
        poll_fn(move |cx| {
            let state = self.state;
            state.tx_done.store(false, Ordering::Release);

            let empty = state.tx_buf.is_empty();

            let mut tx_writer = unsafe { state.tx_buf.writer() };
            let data = tx_writer.push_slice();
            if data.is_empty() {
                state.tx_waker.register(cx.waker());
                return Poll::Pending;
            }

            let n = data.len().min(buf.len());
            data[..n].copy_from_slice(&buf[..n]);
            tx_writer.push_done(n);

            if empty {
                self.info.interrupt.pend();
            }

            Poll::Ready(Ok(n))
        })
        .await
    }

    async fn flush(&self) -> Result<(), Error> {
        poll_fn(move |cx| {
            let state = self.state;

            if !state.tx_done.load(Ordering::Acquire) {
                state.tx_waker.register(cx.waker());
                return Poll::Pending;
            }

            Poll::Ready(Ok(()))
        })
        .await
    }

    fn blocking_write(&self, buf: &[u8]) -> Result<usize, Error> {
        loop {
            let state = self.state;
            let empty = state.tx_buf.is_empty();

            let mut tx_writer = unsafe { state.tx_buf.writer() };
            let data = tx_writer.push_slice();
            if !data.is_empty() {
                let n = data.len().min(buf.len());
                data[..n].copy_from_slice(&buf[..n]);
                tx_writer.push_done(n);

                if empty {
                    self.info.interrupt.pend();
                }

                return Ok(n);
            }
        }
    }

    fn blocking_flush(&self) -> Result<(), Error> {
        loop {
            let state = self.state;
            if state.tx_buf.is_empty() {
                return Ok(());
            }
        }
    }

    /// Reconfigure the driver
    pub fn set_config(&mut self, config: &Config) -> Result<(), ConfigError> {
        reconfigure(self.info, self.kernel_clock, config)?;

        self.info.regs.cr1().modify(|w| {
            w.set_rxneie(true);
            w.set_idleie(true);
        });

        Ok(())
    }
}

impl<'d> Drop for BufferedUartRx<'d> {
    fn drop(&mut self) {
        let state = self.state;
        unsafe {
            state.rx_buf.deinit();

            // TX is inactive if the the buffer is not available.
            // We can now unregister the interrupt handler
            if state.tx_buf.len() == 0 {
                self.info.interrupt.disable();
            }
        }

        drop_tx_rx(self.info, state);
    }
}

impl<'d> Drop for BufferedUartTx<'d> {
    fn drop(&mut self) {
        let state = self.state;
        unsafe {
            state.tx_buf.deinit();

            // RX is inactive if the the buffer is not available.
            // We can now unregister the interrupt handler
            if state.rx_buf.len() == 0 {
                self.info.interrupt.disable();
            }
        }

        drop_tx_rx(self.info, state);
    }
}

fn drop_tx_rx(info: &Info, state: &State) {
    // We cannot use atomic subtraction here, because it's not supported for all targets
    let is_last_drop = critical_section::with(|_| {
        let refcount = state.tx_rx_refcount.load(Ordering::Relaxed);
        assert!(refcount >= 1);
        state.tx_rx_refcount.store(refcount - 1, Ordering::Relaxed);
        refcount == 1
    });
    if is_last_drop {
        info.enable_bit.disable();
    }
}

impl<'d> embedded_io_async::ErrorType for BufferedUart<'d> {
    type Error = Error;
}

impl<'d> embedded_io_async::ErrorType for BufferedUartRx<'d> {
    type Error = Error;
}

impl<'d> embedded_io_async::ErrorType for BufferedUartTx<'d> {
    type Error = Error;
}

impl<'d> embedded_io_async::Read for BufferedUart<'d> {
    async fn read(&mut self, buf: &mut [u8]) -> Result<usize, Self::Error> {
        self.rx.read(buf).await
    }
}

impl<'d> embedded_io_async::Read for BufferedUartRx<'d> {
    async fn read(&mut self, buf: &mut [u8]) -> Result<usize, Self::Error> {
        Self::read(self, buf).await
    }
}

impl<'d> embedded_io_async::BufRead for BufferedUart<'d> {
    async fn fill_buf(&mut self) -> Result<&[u8], Self::Error> {
        self.rx.fill_buf().await
    }

    fn consume(&mut self, amt: usize) {
        self.rx.consume(amt)
    }
}

impl<'d> embedded_io_async::BufRead for BufferedUartRx<'d> {
    async fn fill_buf(&mut self) -> Result<&[u8], Self::Error> {
        Self::fill_buf(self).await
    }

    fn consume(&mut self, amt: usize) {
        Self::consume(self, amt)
    }
}

impl<'d> embedded_io_async::Write for BufferedUart<'d> {
    async fn write(&mut self, buf: &[u8]) -> Result<usize, Self::Error> {
        self.tx.write(buf).await
    }

    async fn flush(&mut self) -> Result<(), Self::Error> {
        self.tx.flush().await
    }
}

impl<'d> embedded_io_async::Write for BufferedUartTx<'d> {
    async fn write(&mut self, buf: &[u8]) -> Result<usize, Self::Error> {
        Self::write(self, buf).await
    }

    async fn flush(&mut self) -> Result<(), Self::Error> {
        Self::flush(self).await
    }
}

impl<'d> embedded_io::Read for BufferedUart<'d> {
    fn read(&mut self, buf: &mut [u8]) -> Result<usize, Self::Error> {
        self.rx.blocking_read(buf)
    }
}

impl<'d> embedded_io::Read for BufferedUartRx<'d> {
    fn read(&mut self, buf: &mut [u8]) -> Result<usize, Self::Error> {
        self.blocking_read(buf)
    }
}

impl<'d> embedded_io::Write for BufferedUart<'d> {
    fn write(&mut self, buf: &[u8]) -> Result<usize, Self::Error> {
        self.tx.blocking_write(buf)
    }

    fn flush(&mut self) -> Result<(), Self::Error> {
        self.tx.blocking_flush()
    }
}

impl<'d> embedded_io::Write for BufferedUartTx<'d> {
    fn write(&mut self, buf: &[u8]) -> Result<usize, Self::Error> {
        Self::blocking_write(self, buf)
    }

    fn flush(&mut self) -> Result<(), Self::Error> {
        Self::blocking_flush(self)
    }
}

impl<'d> embedded_hal_02::serial::Read<u8> for BufferedUartRx<'d> {
    type Error = Error;

    fn read(&mut self) -> Result<u8, nb::Error<Self::Error>> {
        let r = self.info.regs;
        unsafe {
            let sr = sr(r).read();
            if sr.pe() {
                rdr(r).read_volatile();
                Err(nb::Error::Other(Error::Parity))
            } else if sr.fe() {
                rdr(r).read_volatile();
                Err(nb::Error::Other(Error::Framing))
            } else if sr.ne() {
                rdr(r).read_volatile();
                Err(nb::Error::Other(Error::Noise))
            } else if sr.ore() {
                rdr(r).read_volatile();
                Err(nb::Error::Other(Error::Overrun))
            } else if sr.rxne() {
                Ok(rdr(r).read_volatile())
            } else {
                Err(nb::Error::WouldBlock)
            }
        }
    }
}

impl<'d> embedded_hal_02::blocking::serial::Write<u8> for BufferedUartTx<'d> {
    type Error = Error;

    fn bwrite_all(&mut self, mut buffer: &[u8]) -> Result<(), Self::Error> {
        while !buffer.is_empty() {
            match self.blocking_write(buffer) {
                Ok(0) => panic!("zero-length write."),
                Ok(n) => buffer = &buffer[n..],
                Err(e) => return Err(e),
            }
        }
        Ok(())
    }

    fn bflush(&mut self) -> Result<(), Self::Error> {
        self.blocking_flush()
    }
}

impl<'d> embedded_hal_02::serial::Read<u8> for BufferedUart<'d> {
    type Error = Error;

    fn read(&mut self) -> Result<u8, nb::Error<Self::Error>> {
        embedded_hal_02::serial::Read::read(&mut self.rx)
    }
}

impl<'d> embedded_hal_02::blocking::serial::Write<u8> for BufferedUart<'d> {
    type Error = Error;

    fn bwrite_all(&mut self, mut buffer: &[u8]) -> Result<(), Self::Error> {
        while !buffer.is_empty() {
            match self.tx.blocking_write(buffer) {
                Ok(0) => panic!("zero-length write."),
                Ok(n) => buffer = &buffer[n..],
                Err(e) => return Err(e),
            }
        }
        Ok(())
    }

    fn bflush(&mut self) -> Result<(), Self::Error> {
        self.tx.blocking_flush()
    }
}

impl<'d> embedded_hal_nb::serial::ErrorType for BufferedUart<'d> {
    type Error = Error;
}

impl<'d> embedded_hal_nb::serial::ErrorType for BufferedUartTx<'d> {
    type Error = Error;
}

impl<'d> embedded_hal_nb::serial::ErrorType for BufferedUartRx<'d> {
    type Error = Error;
}

impl<'d> embedded_hal_nb::serial::Read for BufferedUartRx<'d> {
    fn read(&mut self) -> nb::Result<u8, Self::Error> {
        embedded_hal_02::serial::Read::read(self)
    }
}

impl<'d> embedded_hal_nb::serial::Write for BufferedUartTx<'d> {
    fn write(&mut self, char: u8) -> nb::Result<(), Self::Error> {
        self.blocking_write(&[char]).map(drop).map_err(nb::Error::Other)
    }

    fn flush(&mut self) -> nb::Result<(), Self::Error> {
        self.blocking_flush().map_err(nb::Error::Other)
    }
}

impl<'d> embedded_hal_nb::serial::Read for BufferedUart<'d> {
    fn read(&mut self) -> Result<u8, nb::Error<Self::Error>> {
        embedded_hal_02::serial::Read::read(&mut self.rx)
    }
}

impl<'d> embedded_hal_nb::serial::Write for BufferedUart<'d> {
    fn write(&mut self, char: u8) -> nb::Result<(), Self::Error> {
        self.tx.blocking_write(&[char]).map(drop).map_err(nb::Error::Other)
    }

    fn flush(&mut self) -> nb::Result<(), Self::Error> {
        self.tx.blocking_flush().map_err(nb::Error::Other)
    }
}<|MERGE_RESOLUTION|>--- conflicted
+++ resolved
@@ -120,19 +120,6 @@
     }
 }
 
-<<<<<<< HEAD
-pub(crate) struct State {
-    pub(crate) rx_waker: AtomicWaker,
-    pub(crate) rx_buf: RingBuffer,
-    pub(crate) tx_waker: AtomicWaker,
-    pub(crate) tx_buf: RingBuffer,
-    pub(crate) tx_done: AtomicBool,
-}
-
-impl State {
-    /// Create new state
-    pub(crate) const fn new() -> Self {
-=======
 pub(super) struct State {
     rx_waker: AtomicWaker,
     rx_buf: RingBuffer,
@@ -144,17 +131,13 @@
 
 impl State {
     pub(super) const fn new() -> Self {
->>>>>>> 50210e8c
         Self {
             rx_buf: RingBuffer::new(),
             tx_buf: RingBuffer::new(),
             rx_waker: AtomicWaker::new(),
             tx_waker: AtomicWaker::new(),
             tx_done: AtomicBool::new(true),
-<<<<<<< HEAD
-=======
             tx_rx_refcount: AtomicU8::new(0),
->>>>>>> 50210e8c
         }
     }
 }
